--- conflicted
+++ resolved
@@ -4,46 +4,10 @@
 from scipy.sparse import csr_matrix
 
 import recpack.postprocessing.filters as filters
-from recpack.matrix import InteractionMatrix
 
 AMOUNT_OF_USERS = 100
 AMOUNT_OF_ITEMS = 25
 AMOUNT_SELECTED = 5
-
-
-<<<<<<< HEAD
-# @pytest.mark.parametrize(
-#     "prediction_matrix, interaction_history",
-#     [
-#         (
-#             csr_matrix(np.random.random_sample(size=(AMOUNT_OF_USERS, AMOUNT_OF_ITEMS))),
-#             csr_matrix(np.random.randint(0, 2, size=(AMOUNT_OF_USERS, AMOUNT_OF_ITEMS))),
-#         ),
-#     ],
-# )
-# def test_remove_history(prediction_matrix, interaction_history):
-#     myfilter = filters.RemoveHistory(InteractionMatrix.from_csr_matrix(interaction_history))
-#     filter_pred = myfilter.apply(prediction_matrix)
-
-#     assert filter_pred.shape == prediction_matrix.shape
-#     assert not filter_pred[interaction_history.nonzero()].any()
-=======
-@pytest.mark.parametrize(
-    "prediction_matrix, interaction_history",
-    [
-        (
-            csr_matrix(np.random.random_sample(size=(AMOUNT_OF_USERS, AMOUNT_OF_ITEMS))),
-            csr_matrix(np.random.randint(0, 2, size=(AMOUNT_OF_USERS, AMOUNT_OF_ITEMS))),
-        ),
-    ],
-)
-def test_previously_interacted(prediction_matrix, interaction_history):
-    myfilter = filters.RemovePreviousInteractions(InteractionMatrix.from_csr_matrix(interaction_history))
-    filter_pred = myfilter.apply(prediction_matrix)
-
-    assert filter_pred.shape == prediction_matrix.shape
-    assert not filter_pred[interaction_history.nonzero()].any()
->>>>>>> aef68929
 
 
 @pytest.mark.parametrize(
@@ -51,15 +15,7 @@
     [
         (
             csr_matrix(np.random.random_sample(size=(AMOUNT_OF_USERS, AMOUNT_OF_ITEMS))),
-<<<<<<< HEAD
-            np.random.choice(
-                range(AMOUNT_OF_ITEMS),
-                np.random.randint(1, AMOUNT_SELECTED),
-                replace=False,
-            ),
-=======
             np.random.choice(range(AMOUNT_OF_ITEMS), np.random.randint(1, AMOUNT_SELECTED), replace=False),
->>>>>>> aef68929
         ),
     ],
 )
@@ -78,15 +34,7 @@
     [
         (
             csr_matrix(np.random.random_sample(size=(AMOUNT_OF_USERS, AMOUNT_OF_ITEMS))),
-<<<<<<< HEAD
-            np.random.choice(
-                range(AMOUNT_OF_ITEMS),
-                np.random.randint(1, AMOUNT_SELECTED),
-                replace=False,
-            ),
-=======
             np.random.choice(range(AMOUNT_OF_ITEMS), np.random.randint(1, AMOUNT_SELECTED), replace=False),
->>>>>>> aef68929
         ),
         (
             csr_matrix(np.random.random_sample(size=(AMOUNT_OF_USERS, AMOUNT_OF_ITEMS))),
@@ -148,17 +96,7 @@
 @pytest.mark.parametrize(
     "items",
     [
-<<<<<<< HEAD
-        (
-            np.random.choice(
-                range(AMOUNT_OF_ITEMS),
-                np.random.randint(1, AMOUNT_SELECTED),
-                replace=False,
-            ),
-        ),
-=======
         (np.random.choice(range(AMOUNT_OF_ITEMS), np.random.randint(1, AMOUNT_SELECTED), replace=False),),
->>>>>>> aef68929
     ],
 )
 def test_post_filter_item_empty(items):
@@ -181,28 +119,12 @@
         ),
         (
             csr_matrix(np.random.random_sample(size=(AMOUNT_OF_USERS, AMOUNT_OF_ITEMS))),
-<<<<<<< HEAD
-            np.random.choice(
-                range(AMOUNT_OF_ITEMS, 2 * AMOUNT_OF_ITEMS),
-                AMOUNT_SELECTED,
-                replace=False,
-            ),
-=======
             np.random.choice(range(AMOUNT_OF_ITEMS, 2 * AMOUNT_OF_ITEMS), AMOUNT_SELECTED, replace=False),
->>>>>>> aef68929
             filters.SelectItems,
         ),
         (
             csr_matrix(np.random.random_sample(size=(AMOUNT_OF_USERS, AMOUNT_OF_ITEMS))),
-<<<<<<< HEAD
-            np.random.choice(
-                range(AMOUNT_OF_ITEMS, 2 * AMOUNT_OF_ITEMS),
-                AMOUNT_SELECTED,
-                replace=False,
-            ),
-=======
             np.random.choice(range(AMOUNT_OF_ITEMS, 2 * AMOUNT_OF_ITEMS), AMOUNT_SELECTED, replace=False),
->>>>>>> aef68929
             filters.ExcludeItems,
         ),
     ],
@@ -216,43 +138,12 @@
 @pytest.mark.parametrize(
     "filter_input, filter_class, name",
     [
-<<<<<<< HEAD
-        (
-            np.random.randint(0, 2, size=(AMOUNT_OF_ITEMS,)).astype(bool),
-            filters.ExcludeItems,
-            "ExcludeItems",
-        ),
-        (
-            np.random.randint(0, 2, size=(AMOUNT_OF_ITEMS,)).astype(bool),
-            filters.SelectItems,
-            "SelectItems",
-        ),
-=======
         (np.random.randint(0, 2, size=(AMOUNT_OF_ITEMS,)).astype(bool), filters.ExcludeItems, "ExcludeItems"),
         (np.random.randint(0, 2, size=(AMOUNT_OF_ITEMS,)).astype(bool), filters.SelectItems, "SelectItems"),
->>>>>>> aef68929
     ],
 )
 def test_filter_items_str_repr(filter_input, filter_class, name):
     myfilter = filter_class(filter_input)
 
     assert name in myfilter.__str__()
-    assert f"{filter_input}" in myfilter.__str__()
-
-
-<<<<<<< HEAD
-# @pytest.mark.parametrize(
-#     "filter_input",
-#     [csr_matrix(np.random.randint(0, 2, size=(AMOUNT_OF_USERS, AMOUNT_OF_ITEMS)))],
-# )
-# def test_prev_int_str_repr(filter_input):
-#     myfilter = filters.RemoveHistory(filter_input)
-=======
-@pytest.mark.parametrize(
-    "filter_input", [csr_matrix(np.random.randint(0, 2, size=(AMOUNT_OF_USERS, AMOUNT_OF_ITEMS)))]
-)
-def test_prev_int_str_repr(filter_input):
-    myfilter = filters.RemovePreviousInteractions(filter_input)
->>>>>>> aef68929
-
-#     assert "RemoveHistory" in myfilter.__str__()+    assert f"{filter_input}" in myfilter.__str__()