--- conflicted
+++ resolved
@@ -156,15 +156,9 @@
         tr_u, tr_i = [], []
         te_u, te_i = [], []
 
-<<<<<<< HEAD
         for u, user_history in tqdm(data.iter_user_history(), desc="split user ratings"):
-            rstate = np.random.RandomState(self.seed)
-=======
-        for u in tqdm(range(0, users), desc="split user ratings"):
-            _, user_history = sp_mat[u, :].nonzero()
-
             rstate = np.random.RandomState(self.seed + u)
->>>>>>> 26ff83c6
+
             rstate.shuffle(user_history)
             hist_len = len(user_history)
             cut = int(np.ceil(hist_len * self.in_perc))
