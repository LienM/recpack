--- conflicted
+++ resolved
@@ -6,17 +6,13 @@
 import torch
 
 from recpack.algorithms.base import Algorithm
-<<<<<<< HEAD
 from recpack.algorithms.util import (
     naive_sparse2tensor,
     get_batches,
     get_users,
     StoppingCriterion,
 )
-=======
-from recpack.algorithms.util import naive_sparse2tensor, get_batches, get_users
 from recpack.data.matrix import Matrix, to_csr_matrix
->>>>>>> d0a3af9d
 
 logger = logging.getLogger("recpack")
 
@@ -128,9 +124,7 @@
     # STANDARD FUNCTIONS
     # DO NOT OVERWRITE UNLESS ABSOLUTELY NECESSARY
     #######
-    def fit(
-        self, X: Matrix, validation_data: Tuple[Matrix, Matrix]
-    ) -> None:
+    def fit(self, X: Matrix, validation_data: Tuple[Matrix, Matrix]) -> None:
         """
         Fit the model on the interaction matrix,
         validation of the parameters is done with the validation data tuple.
