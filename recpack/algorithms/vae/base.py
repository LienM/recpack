--- conflicted
+++ resolved
@@ -176,12 +176,8 @@
             out_tensor, _, _ = self.model_(in_tensor)
             batch_results = out_tensor.detach().cpu().numpy()
 
-<<<<<<< HEAD
-        return csr_matrix(results)
-=======
             if self.drop_negative_recommendations:
                 batch_results[batch_results < 0] = 0
->>>>>>> e38149df
 
             results[batch] = batch_results
 
