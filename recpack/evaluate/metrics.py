--- conflicted
+++ resolved
@@ -1,17 +1,13 @@
 import enum
 import numpy
 import scipy.sparse
-<<<<<<< HEAD
-
-=======
->>>>>>> 73eadd6f
+
 
 class Metric:
     pass
 
 
 class RecallK(Metric):
-
     def __init__(self, K):
         self.K = K
         self.recall = 0
@@ -28,16 +24,15 @@
         }
 
         # Per user get a set of interacted items.
-        items_sets = {
-            u: set(X_true[u].nonzero()[1])
-            for u in range(X_true.shape[0])
-        }
+        items_sets = {u: set(X_true[u].nonzero()[1]) for u in range(X_true.shape[0])}
 
         for u in topK_items_sets.keys():
             recommended_items = topK_items_sets[u]
             true_items = items_sets[u]
 
-            self.recall += len(recommended_items.intersection(true_items)) / min(self.K, len(true_items))
+            self.recall += len(recommended_items.intersection(true_items)) / min(
+                self.K, len(true_items)
+            )
             self.num_users += 1
 
         return
@@ -51,7 +46,6 @@
 
 
 class MeanReciprocalRankK(Metric):
-
     def __init__(self, K):
         self.K = K
         self.rr = 0
@@ -60,14 +54,13 @@
     def update(self, X_pred, X_true, users=None):
         # Per user get a sorted list of the topK predicted items
         topK_items = {
-            u: best_items_row[-self.K:][numpy.argsort(X_pred[u][best_items_row[-self.K:]])][::-1]
+            u: best_items_row[-self.K:][
+                numpy.argsort(X_pred[u][best_items_row[-self.K:]])
+            ][::-1]
             for u, best_items_row in enumerate(numpy.argpartition(X_pred, -self.K))
         }
 
-        items_sets = {
-            u: set(X_true[u].nonzero()[1])
-            for u in range(X_true.shape[0])
-        }
+        items_sets = {u: set(X_true[u].nonzero()[1]) for u in range(X_true.shape[0])}
 
         for u in topK_items.keys():
             for ix, item in enumerate(topK_items[u]):
@@ -88,27 +81,25 @@
 
 
 class NDCGK(Metric):
-
     def __init__(self, K):
         self.K = K
         self.NDCG = 0
         self.num_users = 0
 
-        self.discount_template = 1. / numpy.log2(numpy.arange(2, K + 2))
+        self.discount_template = 1.0 / numpy.log2(numpy.arange(2, K + 2))
 
         self.IDCG = {K: self.discount_template[:K].sum()}
 
     def update(self, X_pred, X_true, users=None):
 
         topK_items = {
-            u: best_items_row[-self.K:][numpy.argsort(X_pred[u][best_items_row[-self.K:]])][::-1]
+            u: best_items_row[-self.K:][
+                numpy.argsort(X_pred[u][best_items_row[-self.K:]])
+            ][::-1]
             for u, best_items_row in enumerate(numpy.argpartition(X_pred, -self.K))
         }
 
-        items_sets = {
-            u: set(X_true[u].nonzero()[1])
-            for u in range(X_true.shape[0])
-        }
+        items_sets = {u: set(X_true[u].nonzero()[1]) for u in range(X_true.shape[0])}
 
         for u in topK_items.keys():
             M = len(items_sets[u])
@@ -123,7 +114,8 @@
 
             # Compute DCG
             DCG = sum(
-                (self.discount_template[rank] * (item in items_sets[u])) for rank, item in enumerate(topK_items[u])
+                (self.discount_template[rank] * (item in items_sets[u]))
+                for rank, item in enumerate(topK_items[u])
             )
 
             self.num_users += 1
@@ -139,7 +131,6 @@
         return self.NDCG / self.num_users
 
 
-<<<<<<< HEAD
 class PropensityType(enum.Enum):
     """
     Propensity Type enum.
@@ -147,6 +138,7 @@
     - Global means each item has a single propensity for all users
     - User means that for each user, item combination a unique propensity is computed.
     """
+
     UNIFORM = 1
     GLOBAL = 2
     USER = 3
@@ -156,6 +148,7 @@
     """
     Abstract inverse propensity class
     """
+
     def __init__(self, data_matrix):
         self.data_matrix = data_matrix
 
@@ -164,7 +157,6 @@
 
 
 class SNIPS(Metric):
-
     def __init__(self, K: int, inverse_propensities: InversePropensity):
         self.K = K
         self.num_users = 0
@@ -172,7 +164,9 @@
 
         self.inverse_propensities = inverse_propensities
 
-    def update(self, X_pred: numpy.matrix, X_true: scipy.sparse.csr_matrix, users: list) -> None:
+    def update(
+        self, X_pred: numpy.matrix, X_true: scipy.sparse.csr_matrix, users: list
+    ) -> None:
         """
         Update the internal metrics given a set of recommendations and actual events.
         """
@@ -188,11 +182,17 @@
             for u, best_items_row in enumerate(numpy.argpartition(X_pred, -self.K))
         }
 
-        user_indices, item_indices = zip(*[(u, i) for u in topK_item_sets for i in topK_item_sets[u]])
+        user_indices, item_indices = zip(
+            *[(u, i) for u in topK_item_sets for i in topK_item_sets[u]]
+        )
         values = [1 for i in range(len(user_indices))]
-        topK_mask = scipy.sparse.csr_matrix((values, (user_indices, item_indices)), shape=X_pred.shape)
-
-        x_pred_top_k = scipy.sparse.csr_matrix(X_pred, shape=X_pred.shape).multiply(topK_mask)
+        topK_mask = scipy.sparse.csr_matrix(
+            (values, (user_indices, item_indices)), shape=X_pred.shape
+        )
+
+        x_pred_top_k = scipy.sparse.csr_matrix(X_pred, shape=X_pred.shape).multiply(
+            topK_mask
+        )
         # binarize the prediction matrix
         x_pred_top_k[x_pred_top_k > 0] = 1
 
@@ -217,7 +217,7 @@
 
             if number_true_interactions > 0 and max_possible_hit_score > 0:
                 self.num_users += 1
-                self.score += (1/max_possible_hit_score) * hit_score
+                self.score += (1 / max_possible_hit_score) * hit_score
 
     @property
     def value(self):
@@ -230,15 +230,18 @@
     def name(self):
         return f"SNIPS@{self.K}"
 
+
 IP_CAP = 10000
 
-class UniformInversePropensity():
+
+class UniformInversePropensity:
     """
     Helper class which will do the uniform propensity computation up front
     and return the results
     """
+
     def __init__(self, data_matrix):
-        self.inverse_propensities = 1/self._get_propensities(data_matrix)
+        self.inverse_propensities = 1 / self._get_propensities(data_matrix)
         self.inverse_propensities[self.inverse_propensities > IP_CAP] = IP_CAP
 
     def get(self, users):
@@ -246,15 +249,16 @@
 
     def _get_propensities(self, data_matrix):
         nr_items = data_matrix.shape[1]
-        return numpy.array([[1/nr_items for i in range(nr_items)]])
+        return numpy.array([[1 / nr_items for i in range(nr_items)]])
 
 
 class GlobalInversePropensity(InversePropensity):
     """
     Class to compute global propensities and serve them
     """
+
     def __init__(self, data_matrix):
-        self.inverse_propensities = 1/self._get_propensities(data_matrix)
+        self.inverse_propensities = 1 / self._get_propensities(data_matrix)
         self.inverse_propensities[self.inverse_propensities > IP_CAP] = IP_CAP
 
     def get(self, users):
@@ -263,7 +267,7 @@
     def _get_propensities(self, data_matrix):
         item_count = data_matrix.sum(axis=0)
         total = data_matrix.sum()
-        propensities = item_count/total
+        propensities = item_count / total
         propensities[propensities == numpy.inf] = 0
         return propensities
 
@@ -272,6 +276,7 @@
     """
     Class to compute propensities on the fly for a set of users.
     """
+
     def __init__(self, data_matrix):
         self.data_matrix = data_matrix
 
@@ -279,7 +284,7 @@
         # Compute the inverse propensities on the fly
         propensities = self._get_propensities(users)
         inverse_propensities = propensities.copy()
-        inverse_propensities.data = 1/propensities.data
+        inverse_propensities.data = 1 / propensities.data
         # Cap the inverse propensity to sensible values,
         # otherwise we will run into division by almost 0 issues.
         inverse_propensities[inverse_propensities > IP_CAP] = IP_CAP
@@ -291,7 +296,7 @@
         return propensities
 
 
-class SNIPS_factory():
+class SNIPS_factory:
     def __init__(self, propensity_type):
         self.propensity_type = propensity_type
         self.inverse_propensities = None
@@ -321,7 +326,8 @@
                 "inverse_propensities should not be None, fit a propensity model before creating SNIPS metrics"
             )
         return SNIPS(K, self.inverse_propensities)
-=======
+
+
 class MutexMetric:
     """
     Metric used to evaluate the mutex predictors
@@ -329,6 +335,7 @@
     Computes false positives as predictor says it's mutex, but sample shows that the item predicted as mutex has been purchased in the evaluation data
     Computes True negatives as items predicted as non mutex, which are also actually in the evaluation data.
     """
+
     def __init__(self):
         self.false_positives = 0
         self.positives = 0
@@ -336,7 +343,9 @@
         self.true_negatives = 0
         self.negatives = 0
 
-    def update(self, X_pred: numpy.matrix, X_true: scipy.sparse.csr_matrix, users: list) -> None:
+    def update(
+        self, X_pred: numpy.matrix, X_true: scipy.sparse.csr_matrix, users: list
+    ) -> None:
 
         self.positives += X_pred.sum()
         self.negatives += (X_pred.shape[0] * X_pred.shape[1]) - X_pred.sum()
@@ -350,5 +359,9 @@
 
     @property
     def value(self):
-        return (self.false_positives, self.positives, self.true_negatives, self.negatives)
->>>>>>> 73eadd6f
+        return (
+            self.false_positives,
+            self.positives,
+            self.true_negatives,
+            self.negatives,
+        )