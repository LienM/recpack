--- conflicted
+++ resolved
@@ -36,11 +36,7 @@
     return wrapper
 
 
-<<<<<<< HEAD
 class IScenario(object):
-=======
-class ISceneario(object):
->>>>>>> 24477d52
     def __init__(self):
         super().__init__()
 
@@ -328,13 +324,10 @@
         dict_to_csv(data, self.get_output_file(METRICS_FILE))
 
 
-
 # TODO:
 #  - preprocessing options (binary values, etc)
 #  - auto generate sweep file
 #  - change saving structure to: data/scenario/algo/algo_params/seed
 #  - allow to inject default values through functions (to override specific parts)
 #  - group parameters per class? (easier to derive unique name for algo and generate sweep file)
-#  - entry point for eval?
-
-
+#  - entry point for eval?