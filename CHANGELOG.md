# CHANGELOG

All notable changes to this project will be documented in this file.  
_Maintainer | Lien Michiels | lien.michiels@froomle.com_
_Maintainer | Robin Verachtert | robin.verachtert@froomle.com_

The format is based on [Keep a Changelog](https://keepachangelog.com/en/1.0.0/),
and this project adheres to [Semantic Versioning](https://semver.org/spec/v2.0.0.html).

## Unreleased

### Additions
<<<<<<< HEAD

* __pipelines__:
    * Extended and updated documentation on registring your own algorithms and metrics.
### Breaking Changes
* __preprocessing__:
    * Removed the `USER_IX` and `ITEM_IX` members from DataframePreprocessor.
=======
* __data/datasets__
    * `filename` parameter now has a default value for almost all datasets. 
    * After initializing a dataset, the code will make sure the specified path exists, and create directories if they were missing.

### Breaking changes:

* __data/datasets__:
    * The filename parameter behaviour has changed. 
    This parameter used to expect the full path to the file. 
    It now expects just the filename, the directory is specified using `path`.

* __preprocessing.preprocessors__:
    * Removed the `USER_IX` and `ITEM_IX` members from DataframePreprocessor. You should use `InteractionMatrix.USER_IX` and `InteractionMatrix.ITEM_IX` instead.
>>>>>>> dac31458

## [0.1.2] - ![](https://img.shields.io/date/1627975447.svg?label=2021-8-3) 
* Added Gru4Rec algorithms 
    * GRU4RecNegSampling
    * GRU4RecCrossEntropy
* added new loss functions:
    * bpr_max_loss
    * top_1_loss
    * top_1_max_loss
* Added sequence batch samplers
* Cleanup of Torch class interface
* Added `predict_topK` parameter to TorchMLAlgorithm baseclass and all children. This parameter is used to cut predictions in case a dense user x item matrix is too large to fit in memory.
* Updated dependencies to support ranges rather than fixed versions.

## [0.1.1] - ![](https://img.shields.io/date/1626758338.svg?label=2021-7-20)
* Added option to install recpack from gitlab pypi repository.
    * See README for instructions.
## [0.1.0] - ![](https://img.shields.io/date/1626354902.svg?label=2021-07-15))

* Very first release of Recpack
* Contains Tested and documented code for:
    * Preprocessing
    * Scenarios
    * Algorithms
    * Metrics
    * Postprocessing
* Contains pipelines for running experiments.<|MERGE_RESOLUTION|>--- conflicted
+++ resolved
@@ -10,28 +10,23 @@
 ## Unreleased
 
 ### Additions
-<<<<<<< HEAD
-
-* __pipelines__:
-    * Extended and updated documentation on registring your own algorithms and metrics.
-### Breaking Changes
-* __preprocessing__:
-    * Removed the `USER_IX` and `ITEM_IX` members from DataframePreprocessor.
-=======
-* __data/datasets__
+* __data.datasets__
     * `filename` parameter now has a default value for almost all datasets. 
     * After initializing a dataset, the code will make sure the specified path exists, and create directories if they were missing.
+* __pipelines__
+    * Updated documentation of registries to clarify the use of self written algorithms and metrics in a pipeline.
+* __Getting Started Guides__
+    * Updated the guide on writing your own algorithm with a section on how to compare the new algorithm using pipelines.
 
 ### Breaking changes:
 
-* __data/datasets__:
+* __data.datasets__:
     * The filename parameter behaviour has changed. 
     This parameter used to expect the full path to the file. 
     It now expects just the filename, the directory is specified using `path`.
 
 * __preprocessing.preprocessors__:
     * Removed the `USER_IX` and `ITEM_IX` members from DataframePreprocessor. You should use `InteractionMatrix.USER_IX` and `InteractionMatrix.ITEM_IX` instead.
->>>>>>> dac31458
 
 ## [0.1.2] - ![](https://img.shields.io/date/1627975447.svg?label=2021-8-3) 
 * Added Gru4Rec algorithms 
