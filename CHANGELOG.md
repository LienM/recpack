# CHANGELOG

All notable changes to this project will be documented in this file.  
_Maintainer | Lien Michiels | lien.michiels@froomle.com_
_Maintainer | Robin Verachtert | robin.verachtert@froomle.com_

The format is based on [Keep a Changelog](https://keepachangelog.com/en/1.0.0/),
and this project adheres to [Semantic Versioning](https://semver.org/spec/v2.0.0.html).

## [0.2.1] 

* Scenarios with random components, can now get a seed set, to allow exact recreation of splits.
<<<<<<< HEAD
* Added DummyDataset for easy testing purposes.

=======
* Removed dependency on numba
    * Removed numba decorators in shared account implementation. 
      It's potentially slower now, which we don't consider a problem since it is in the experimental module.
>>>>>>> 28952410
## [0.2.0] - ![](https://img.shields.io/date/1630311485.svg?label=2021-8-30) 

### Additions
* __algorithms.nearest_neighbour__
    * Add ItemPNN, it's ItemKNN, but instead of selecting the top K neighbours, they are sampled from a uniform, softmax-empirical or empirical distribution of item similarities.
    * Add a few options to ItemKNN:
        * pop_discount: Discount relationships with popular items to avoid a large popularity bias
        * sim_normalize: Renamed normalize to sim_normalize. Normalize rows in the similarity matrix to counteract
        artificially large similarity scores when the predictive item is rare, defaults to False.
        * normalize_X: Normalize rows in the interaction matrix so that the contribution of
        users who have viewed more items is smaller
* __data.datasets__
    * `filename` parameter now has a default value for almost all datasets. 
    * After initializing a dataset, the code will make sure the specified path exists, and create directories if they were missing.

### Breaking changes:

* __Datasets__:
    * The filename parameter behaviour has changed. 
    This parameter used to expect the full path to the file. 
    It now expects just the filename, the directory is specified using `path`.

* __preprocessing.preprocessors__:
    * Removed the `USER_IX` and `ITEM_IX` members from DataframePreprocessor. You should use `InteractionMatrix.USER_IX` and `InteractionMatrix.ITEM_IX` instead.

* __util__:
    * `get_top_K_values` and `get_top_K_ranks` parameter `k` changed to `K` so it is in line with rest of Recpack.

## [0.1.2] - ![](https://img.shields.io/date/1627975447.svg?label=2021-8-3) 
* Added Gru4Rec algorithms 
    * GRU4RecNegSampling
    * GRU4RecCrossEntropy
* added new loss functions:
    * bpr_max_loss
    * top_1_loss
    * top_1_max_loss
* Added sequence batch samplers
* Cleanup of Torch class interface
* Added `predict_topK` parameter to TorchMLAlgorithm baseclass and all children. This parameter is used to cut predictions in case a dense user x item matrix is too large to fit in memory.
* Updated dependencies to support ranges rather than fixed versions.

## [0.1.1] - ![](https://img.shields.io/date/1626758338.svg?label=2021-7-20)
* Added option to install recpack from gitlab pypi repository.
    * See README for instructions.
## [0.1.0] - ![](https://img.shields.io/date/1626354902.svg?label=2021-07-15))

* Very first release of Recpack
* Contains Tested and documented code for:
    * Preprocessing
    * Scenarios
    * Algorithms
    * Metrics
    * Postprocessing
* Contains pipelines for running experiments.<|MERGE_RESOLUTION|>--- conflicted
+++ resolved
@@ -10,14 +10,10 @@
 ## [0.2.1] 
 
 * Scenarios with random components, can now get a seed set, to allow exact recreation of splits.
-<<<<<<< HEAD
 * Added DummyDataset for easy testing purposes.
-
-=======
 * Removed dependency on numba
     * Removed numba decorators in shared account implementation. 
       It's potentially slower now, which we don't consider a problem since it is in the experimental module.
->>>>>>> 28952410
 ## [0.2.0] - ![](https://img.shields.io/date/1630311485.svg?label=2021-8-30) 
 
 ### Additions
